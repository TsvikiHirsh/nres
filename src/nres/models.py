--- conflicted
+++ resolved
@@ -210,7 +210,7 @@
 
         This method supports both:
         - **Standard single-stage fitting** (default)
-        - **Rietveld-style staged refinement** (`method="rietveld"`) with accumulative parameter refinement
+        - **Rietveld-style staged refinement** (`method="rietveld"`) with accumulative parameter refinement with accumulative parameter refinement
 
         Parameters
         ----------
@@ -355,6 +355,7 @@
         fit_result.plot = self.plot
         fit_result.show_available_params = self.show_available_params
         fit_result.save = lambda filename, include_model=True: self._save_result(fit_result, filename, include_model)
+        fit_result.save = lambda filename, include_model=True: self._save_result(fit_result, filename, include_model)
 
         if self.response is not None:
             fit_result.response = self.response
@@ -368,6 +369,11 @@
                     verbose=False, progress_bar=True,
                     param_groups=None,
                     **kwargs):
+        """ Perform Rietveld-style staged fitting with accumulative parameter refinement.
+
+        In this method, parameters accumulate across stages. When a new stage is added,
+        all previously refined parameters remain vary=True, allowing for simultaneous
+        refinement of all parameters introduced up to that stage.
         """ Perform Rietveld-style staged fitting with accumulative parameter refinement.
 
         In this method, parameters accumulate across stages. When a new stage is added,
@@ -575,6 +581,7 @@
         stage_results = []
         stage_summaries = []
         cumulative_params = set()  # Track parameters that have been refined (accumulative Rietveld)
+        cumulative_params = set()  # Track parameters that have been refined (accumulative Rietveld)
 
         def extract_pickleable_attributes(fit_result):
             safe_attrs = [
@@ -628,17 +635,18 @@
             # Accumulate parameters across stages (True Rietveld approach)
             cumulative_params.update(group)
 
+            # Accumulate parameters across stages (True Rietveld approach)
+            cumulative_params.update(group)
+
             # Freeze all parameters
             for p in params.values():
                 p.vary = False
 
-<<<<<<< HEAD
             # Unfreeze current group
             # Note: group_map already filters out parameters with vary=False
-=======
             # Unfreeze all parameters that have been introduced so far
->>>>>>> fd46575e
             unfrozen_count = 0
+            for name in cumulative_params:
             for name in cumulative_params:
                 if name in params:
                     params[name].vary = True
@@ -647,9 +655,18 @@
                         print(f"  New parameter: {name}")
                     elif verbose:
                         print(f"  Continuing: {name}")
+                    if verbose and name in group:
+                        print(f"  New parameter: {name}")
+                    elif verbose:
+                        print(f"  Continuing: {name}")
                 else:
                     if name in group:  # Only warn for new parameters
                         warnings.warn(f"Parameter '{name}' not found in params")
+                    if name in group:  # Only warn for new parameters
+                        warnings.warn(f"Parameter '{name}' not found in params")
+
+            if verbose:
+                print(f"  Total active parameters: {unfrozen_count}")
 
             if verbose:
                 print(f"  Total active parameters: {unfrozen_count}")
@@ -679,6 +696,7 @@
 
             # Build summary
             varied_params = list(cumulative_params)  # Track cumulative parameters
+            varied_params = list(cumulative_params)  # Track cumulative parameters
             summary = {
                 "stage": stage_num,
                 "stage_name": stage_name,
@@ -691,6 +709,7 @@
                 summary[f"{name}_value"] = par.value
                 summary[f"{name}_stderr"] = par.stderr
                 summary[f"{name}_vary"] = name in varied_params  # Mark as vary if in cumulative set
+                summary[f"{name}_vary"] = name in varied_params  # Mark as vary if in cumulative set
             stage_summaries.append(summary)
 
             iterator.set_description(f"Stage {stage_num}/{len(stage_names)}")
@@ -722,6 +741,7 @@
         fit_result.stages_summary = self.stages_summary
         fit_result.show_available_params = self.show_available_params
         fit_result.save = lambda filename, include_model=True: self._save_result(fit_result, filename, include_model)
+        fit_result.save = lambda filename, include_model=True: self._save_result(fit_result, filename, include_model)
         return fit_result
 
 
@@ -737,9 +757,15 @@
 
         cumulative_params = set()  # Track cumulative parameters for Rietveld method
 
+        cumulative_params = set()  # Track cumulative parameters for Rietveld method
+
         for stage_idx, stage_result in enumerate(stage_results):
             stage_col = stage_names[stage_idx] if stage_idx < len(stage_names) else f"Stage_{stage_idx + 1}"
             stage_data[stage_col] = {'value': {}, 'stderr': {}, 'vary': {}}
+
+            # Accumulate parameters across stages
+            cumulative_params.update(resolved_param_groups[stage_idx])
+            varied_in_stage = cumulative_params.copy()
 
             # Accumulate parameters across stages
             cumulative_params.update(resolved_param_groups[stage_idx])
@@ -787,8 +813,10 @@
         styler = df.style
 
         # 1) Highlight vary=True cells (light green for accumulative Rietveld)
+        # 1) Highlight vary=True cells (light green for accumulative Rietveld)
         vary_cols = [col for col in df.columns if col[1] == 'vary']
         def highlight_vary(s):
+            return ['background-color: lightgreen' if v is True else '' for v in s]
             return ['background-color: lightgreen' if v is True else '' for v in s]
         for col in vary_cols:
             styler = styler.apply(highlight_vary, subset=[col], axis=0)
@@ -1394,13 +1422,16 @@
         if inputs is None or references is None:
             raise ValueError("Both inputs and references must be provided")
 
+
         # Convert inputs to numpy arrays
         inputs = np.array(inputs, dtype=float)
         references = np.array(references, dtype=float)
 
+
         # Validate input lengths
         if len(inputs) != len(references):
             raise ValueError("Input values and reference values must have the same length")
+
 
         # Convert input values based on input_type
         if input_type == 'energy':
@@ -1410,6 +1441,7 @@
         elif input_type != 'tof':
             raise ValueError("Invalid input_type. Must be 'tof', 'energy', or 'slice'")
 
+
         # Convert reference values based on input_type
         if reference_type == 'energy':
             references = utils.energy2time(references, self.cross_section.L)
@@ -1418,10 +1450,12 @@
         elif reference_type != 'tof':
             raise ValueError("Invalid reference_type. Must be 'tof', 'energy', or 'slice'")
 
+
         # Define the linear model using lmfit
         def linear_tof_correction(x, L0=1., t0=0.):
             return L0 * x + t0
 
+
         # Create the model
         model = lmfit.Model(linear_tof_correction)
         params = model.make_params()
@@ -1429,12 +1463,15 @@
         if len(inputs)==1:
             params["L0"].vary = False
 
+
         # Perform the fit
         result = model.fit(inputs, params=params,x=references)
+
 
         # Update self.params with the calibration results
         self.params.set(t0=dict(value=result.params['t0'].value, vary=False))
         self.params.set(L0=dict(value=result.params['L0'].value, vary=False))
+
 
         return result
 
@@ -1755,4 +1792,323 @@
                 )
 
         # Return model and result dictionary
+        return model, result_data
+
+    def save(self, filename: str):
+        """
+        Save the model to a JSON file.
+
+        Parameters
+        ----------
+        filename : str
+            Path to the JSON file where the model will be saved.
+
+        Notes
+        -----
+        The model is saved as JSON, which is portable and human-readable.
+        The saved file can be loaded using the `TransmissionModel.load()` class method.
+
+        Examples
+        --------
+        >>> model = TransmissionModel(cross_section)
+        >>> model.save("my_model.json")
+        >>> loaded_model = TransmissionModel.load("my_model.json")
+        """
+        import json
+
+        # Serialize parameters
+        params_dict = {}
+        for name, param in self.params.items():
+            params_dict[name] = {
+                'value': float(param.value),
+                'vary': bool(param.vary),
+                'min': float(param.min) if param.min is not None else None,
+                'max': float(param.max) if param.max is not None else None,
+                'expr': param.expr,
+            }
+
+        # Serialize cross-section
+        xs_dict = {
+            'name': self.cross_section.name,
+            'materials': self.cross_section.materials,
+            'L': float(self.cross_section.L),
+            'tstep': float(self.cross_section.tstep),
+            'tbins': int(self.cross_section.tbins),
+            'first_tbin': int(self.cross_section.first_tbin),
+        }
+
+        # Serialize response parameters
+        response_dict = None
+        if self.response is not None:
+            response_dict = {
+                'params': {name: {
+                    'value': float(p.value),
+                    'vary': bool(p.vary),
+                    'min': float(p.min) if p.min is not None else None,
+                    'max': float(p.max) if p.max is not None else None,
+                } for name, p in self.response.params.items()},
+                'tstep': float(self.response.tstep),
+                'eps': float(self.response.eps),
+            }
+
+        # Serialize background parameters
+        background_dict = None
+        if self.background is not None:
+            background_dict = {
+                'params': {name: {
+                    'value': float(p.value),
+                    'vary': bool(p.vary),
+                    'min': float(p.min) if p.min is not None else None,
+                    'max': float(p.max) if p.max is not None else None,
+                } for name, p in self.background.params.items()},
+            }
+
+        # Create the model data dictionary
+        model_data = {
+            'version': '1.0',
+            'type': 'TransmissionModel',
+            'cross_section': xs_dict,
+            'response': response_dict,
+            'background': background_dict,
+            'params': params_dict,
+            'n': float(self.n),
+        }
+
+        # Save to JSON file
+        with open(filename, 'w') as f:
+            json.dump(model_data, f, indent=2)
+
+    @classmethod
+    def load(cls, filename: str) -> 'TransmissionModel':
+        """
+        Load a model from a JSON file.
+
+        Parameters
+        ----------
+        filename : str
+            Path to the JSON file containing the saved model.
+
+        Returns
+        -------
+        TransmissionModel
+            The loaded model instance.
+
+        Examples
+        --------
+        >>> model = TransmissionModel.load("my_model.json")
+        >>> result = model.fit(data)
+        """
+        import json
+
+        with open(filename, 'r') as f:
+            model_data = json.load(f)
+
+        # Reconstruct cross-section
+        xs_data = model_data['cross_section']
+        xs = CrossSection()
+
+        # Restore cross-section materials
+        for mat_name, mat_info in xs_data['materials'].items():
+            xs.add_material(
+                mat_name,
+                mat_info,
+                splitby=mat_info.get('splitby', 'elements'),
+                total_weight=mat_info.get('total_weight', 1.0)
+            )
+
+        xs.name = xs_data['name']
+        xs.L = xs_data['L']
+        xs.tstep = xs_data['tstep']
+        xs.tbins = xs_data['tbins']
+        xs.first_tbin = xs_data['first_tbin']
+
+        # Determine response and background types from saved params
+        response_kind = None
+        background_kind = None
+
+        if model_data['response'] is not None:
+            # Infer response type from parameters
+            response_kind = "expo_gauss"  # Default, can be enhanced later
+
+        if model_data['background'] is not None:
+            # Infer background type from number of parameters
+            n_bg_params = len(model_data['background']['params'])
+            if n_bg_params == 3:
+                background_kind = "polynomial3"
+            elif n_bg_params == 5:
+                background_kind = "polynomial5"
+
+        # Create model instance
+        model = cls(
+            cross_section=xs,
+            response=response_kind,
+            background=background_kind,
+        )
+
+        # Restore all parameter values
+        for name, param_data in model_data['params'].items():
+            if name in model.params:
+                model.params[name].set(
+                    value=param_data['value'],
+                    vary=param_data['vary'],
+                    min=param_data['min'],
+                    max=param_data['max'],
+                    expr=param_data['expr']
+                )
+
+        # Restore response parameters
+        if model_data['response'] is not None and model.response is not None:
+            for name, param_data in model_data['response']['params'].items():
+                if name in model.response.params:
+                    model.response.params[name].set(
+                        value=param_data['value'],
+                        vary=param_data['vary'],
+                        min=param_data['min'],
+                        max=param_data['max']
+                    )
+
+        # Restore background parameters
+        if model_data['background'] is not None and model.background is not None:
+            for name, param_data in model_data['background']['params'].items():
+                if name in model.background.params:
+                    model.background.params[name].set(
+                        value=param_data['value'],
+                        vary=param_data['vary'],
+                        min=param_data['min'],
+                        max=param_data['max']
+                    )
+
+        model.n = model_data['n']
+
+        return model
+
+    def _save_result(self, result, filename: str, include_model: bool = True):
+        """
+        Save a fit result to a JSON file.
+
+        Parameters
+        ----------
+        result : lmfit.model.ModelResult
+            The fit result to save.
+        filename : str
+            Path to the JSON file where the result will be saved.
+        include_model : bool, optional
+            If True, saves the full model with the result. If False, saves
+            only a compressed result with fit parameters. Default is True.
+        """
+        import json
+        import numpy as np
+
+        # Serialize fit parameters
+        params_dict = {}
+        for name, param in result.params.items():
+            params_dict[name] = {
+                'value': float(param.value),
+                'stderr': float(param.stderr) if param.stderr is not None else None,
+                'vary': bool(param.vary),
+                'min': float(param.min) if param.min is not None else None,
+                'max': float(param.max) if param.max is not None else None,
+                'expr': param.expr,
+            }
+
+        # Serialize fit statistics
+        result_dict = {
+            'version': '1.0',
+            'type': 'FitResult',
+            'params': params_dict,
+            'success': bool(result.success),
+            'chisqr': float(result.chisqr),
+            'redchi': float(result.redchi),
+            'aic': float(result.aic) if hasattr(result, 'aic') else None,
+            'bic': float(result.bic) if hasattr(result, 'bic') else None,
+            'nvarys': int(result.nvarys),
+            'ndata': int(result.ndata),
+            'nfev': int(result.nfev) if hasattr(result, 'nfev') else None,
+            'message': result.message if hasattr(result, 'message') else None,
+        }
+
+        # Optionally include the model
+        if include_model:
+            # Temporarily save model to get its JSON representation
+            import tempfile
+            import os
+            with tempfile.NamedTemporaryFile(mode='w', suffix='.json', delete=False) as temp_f:
+                temp_filename = temp_f.name
+
+            try:
+                self.save(temp_filename)
+                with open(temp_filename, 'r') as f:
+                    model_dict = json.load(f)
+                result_dict['model'] = model_dict
+            finally:
+                if os.path.exists(temp_filename):
+                    os.remove(temp_filename)
+
+        # Save to JSON file
+        with open(filename, 'w') as f:
+            json.dump(result_dict, f, indent=2)
+
+    @classmethod
+    def load_result(cls, filename: str, model: 'TransmissionModel' = None):
+        """
+        Load a fit result from a JSON file.
+
+        Parameters
+        ----------
+        filename : str
+            Path to the JSON file containing the saved result.
+        model : TransmissionModel, optional
+            Model to use for the result. If None and the file contains a model,
+            it will be loaded from the file. If the file doesn't contain a model,
+            this parameter is required.
+
+        Returns
+        -------
+        tuple
+            A tuple containing (model, params_dict) where model is the TransmissionModel
+            instance and params_dict contains the fit parameters and statistics.
+
+        Examples
+        --------
+        >>> model, result_data = TransmissionModel.load_result("my_result.json")
+        >>> print(result_data['redchi'])
+
+        >>> # Or with compressed result
+        >>> model, result_data = TransmissionModel.load_result("result.json", model=my_model)
+        """
+        import json
+        import tempfile
+        import os
+
+        with open(filename, 'r') as f:
+            result_data = json.load(f)
+
+        # Load or use provided model
+        if 'model' in result_data:
+            # Full result with embedded model
+            with tempfile.NamedTemporaryFile(mode='w', suffix='.json', delete=False) as temp_f:
+                json.dump(result_data['model'], temp_f)
+                temp_filename = temp_f.name
+
+            try:
+                model = cls.load(temp_filename)
+            finally:
+                if os.path.exists(temp_filename):
+                    os.remove(temp_filename)
+        elif model is None:
+            raise ValueError("Model not found in file and no model provided. "
+                           "Either save with include_model=True or provide a model parameter.")
+
+        # Update model parameters with fit results
+        for name, param_data in result_data['params'].items():
+            if name in model.params:
+                model.params[name].set(
+                    value=param_data['value'],
+                    vary=param_data.get('vary', True),
+                    min=param_data.get('min'),
+                    max=param_data.get('max'),
+                    expr=param_data.get('expr')
+                )
+
+        # Return model and result dictionary
         return model, result_data