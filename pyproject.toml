[build-system]
requires = ["setuptools>=61", "wheel", "pybind11"]
build-backend = "setuptools.build_meta"

[project]
name = "nres"
version = "0.3.0"
authors = [
  { name = "Tsviki Y. Hirsh", email = "tsviki.hirsh@gmail.com" },
]
description = "Simple yet powerful package for neutron resonance fitting"
readme = "README.md"
requires-python = ">=3.8"
classifiers = [
  "Development Status :: 1 - Planning",
  "Intended Audience :: Science/Research",
  "License :: OSI Approved :: MIT License",
  "Operating System :: OS Independent",
  "Programming Language :: Python :: 3",
  "Programming Language :: Python :: 3.9",
  "Programming Language :: Python :: 3.10",
  "Programming Language :: Python :: 3.11",
  "Programming Language :: Python :: 3.12",
  "Programming Language :: Python :: 3.13",
  "Topic :: Scientific/Engineering",
]
dependencies = [
  "scipy",
  "pandas",
  "numpy",
  "matplotlib",
  "materials-compendium",
  "lmfit",
  "pybind11",
  "Requests",
  "setuptools",
  "tqdm",
  "mendeleev",
<<<<<<< HEAD
=======
  "joblib",
>>>>>>> 9c87704a
  "platformdirs",
]

[project.optional-dependencies]
dev = [
  "pytest >=6",
  "pytest-cov >=3",
  "pre-commit",
]

[project.urls]
Homepage = "https://github.com/TsvikiHirsh/nres"
"Bug Tracker" = "https://github.com/TsvikiHirsh/nres/issues"
Discussions = "https://github.com/TsvikiHirsh/nres/discussions"
Changelog = "https://github.com/TsvikiHirsh/nres/releases"

[tool.pytest.ini_options]
minversion = "6.0"
addopts = ["-ra", "--showlocals", "--strict-markers", "--strict-config"]
xfail_strict = true
filterwarnings = [
  "error",
]
log_cli_level = "INFO"
testpaths = [
  "tests",
]

[tool.coverage]
run.source = ["nres"]
port.exclude_lines = [
  'pragma: no cover',
  '\.\.\.',
  'if typing.TYPE_CHECKING:',
]

[tool.mypy]
files = ["src", "tests"]
python_version = ">=3.8"
show_error_codes = true
warn_unreachable = true
disallow_untyped_defs = false
disallow_incomplete_defs = false
check_untyped_defs = true
strict = false

[tool.ruff]
src = ["src"]
exclude = []
line-length = 88

[tool.ruff.format]
docstring-code-format = true

[tool.ruff.lint]
select = [
  "E", "F", "W", 
  "B",           
  "I",           
  "ARG",         
  "C4",          
  "EM",          
  "ICN",         
  "ISC",         
  "G",           
  "PGH",         
  "PIE",         
  "PL",          
  "PT",          
  "RET",         
  "RUF",         
  "SIM",         
  "UP",          
  "YTT",         
  "EXE",         
]
ignore = [
  "PLR",    
  "ISC001",
]
unfixable = [
  "F401",   
  "F841",   
]
flake8-unused-arguments.ignore-variadic-names = true
isort.required-imports = ["from __future__ import annotations"]<|MERGE_RESOLUTION|>--- conflicted
+++ resolved
@@ -36,10 +36,7 @@
   "setuptools",
   "tqdm",
   "mendeleev",
-<<<<<<< HEAD
-=======
   "joblib",
->>>>>>> 9c87704a
   "platformdirs",
 ]
 
